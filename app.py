--- conflicted
+++ resolved
@@ -1,213 +1,39 @@
 import streamlit as st
-import pandas as pd
-<<<<<<< HEAD
-import asyncio
-from data_cleaning import (
-    basic_imputation,
-    groupwise_imputation,
-    knn_imputation,
-    mice_imputation,
-    auto_impute
-)
-from llm_helpers import OpenRouterClient
+from dotenv import load_dotenv
 
-def main():
-    st.title("AI-Powered Data Cleaning App")
-    st.write("Upload a CSV or Excel file to clean missing data with LLM assistance")
+# Load environment variables from .env file
+load_dotenv()
 
-    # Initialize OpenRouter client
-    llm_client = OpenRouterClient()
+def get_api_key():
+    """Get API key from Streamlit secrets or .env file"""
+    try:
+        # Try to get from Streamlit secrets (production)
+        return st.secrets["cline"]["api_key"]
+    except:
+        try:
+            # Fallback to .env file (development)
+            return os.getenv("CLINE_API_KEY")
+        except:
+            return None
 
-    # Initialize session state for chat
-    if "messages" not in st.session_state:
-        st.session_state.messages = []
+# Initialize the app
+st.title("CLINE API Web Interface")
+st.write("Secure API key handling demonstration")
 
-    # File upload section
-    uploaded_file = st.file_uploader("Choose a file", type=["csv", "xlsx"])
+# Get API key
+api_key = get_api_key()
+
+if api_key:
+    st.success("API key loaded successfully!")
+    st.code(f"API key: {api_key[:4]}...{api_key[-4:]}", language="python")
     
-    if uploaded_file:
-        # Read file
-        if uploaded_file.name.endswith('.csv'):
-            df = pd.read_csv(uploaded_file)
-        else:
-            df = pd.read_excel(uploaded_file)
-
-        # Store dataframe in session state
-        st.session_state.df = df
-
-        # Show original data
-        with st.expander("Original Data"):
-            st.write(df)
-
-        # Show missing values
-        st.subheader("Missing Values Summary")
-        missing = df.isnull().sum()
-        st.write(missing[missing > 0])
-
-        # LLM Analysis Section
-        st.subheader("AI Data Analysis")
-        if st.button("Get Cleaning Recommendations"):
-            with st.spinner("Analyzing data with AI..."):
-                analysis = asyncio.run(llm_client.analyze_data(df))
-                if analysis:
-                    st.session_state.analysis = analysis
-                    st.write(analysis['choices'][0]['message']['content'])
-                else:
-                    st.error("Failed to get analysis from LLM")
-
-        # Chat Interface
-        st.subheader("Data Cleaning Assistant")
-        for message in st.session_state.messages:
-            with st.chat_message(message["role"]):
-                st.markdown(message["content"])
-
-        if prompt := st.chat_input("Ask about data cleaning..."):
-            st.session_state.messages.append({"role": "user", "content": prompt})
-            with st.chat_message("user"):
-                st.markdown(prompt)
-
-            with st.chat_message("assistant"):
-                response = llm_client.get_chat_response(st.session_state.messages)
-                st.markdown(response)
-                st.session_state.messages.append({"role": "assistant", "content": response})
-
-        # Imputation method selection
-        st.subheader("Cleaning Options")
-        method = st.selectbox(
-            "Choose imputation method:",
-            ["Auto Select", "Basic (mean/mode)", "Group-wise", "KNN", "MICE"]
-        )
-
-        # Process data
-        if st.button("Clean Data"):
-            if "df" not in st.session_state:
-                st.error("Please upload a file first")
-                return
-
-            with st.spinner("Processing..."):
-                df = st.session_state.df
-                if method == "Auto Select":
-                    cleaned_df = auto_impute(df)
-                elif method == "Basic (mean/mode)":
-                    cleaned_df = basic_imputation(df)
-                elif method == "Group-wise":
-                    cleaned_df = groupwise_imputation(df)
-                elif method == "KNN":
-                    cleaned_df = knn_imputation(df)
-                elif method == "MICE":
-                    cleaned_df = mice_imputation(df)
-
-                st.subheader("Cleaned Data")
-                st.write(cleaned_df)
-
-                # Show missing values after
-                st.subheader("Missing Values After Cleaning")
-                st.write(cleaned_df.isnull().sum())
-
-                # Download cleaned file
-                st.download_button(
-                    label="Download Cleaned Data",
-                    data=cleaned_df.to_csv(index=False).encode('utf-8'),
-                    file_name='cleaned_data.csv',
-                    mime='text/csv'
-                )
-=======
-import numpy as np
-from openai import OpenAI
-import os
-from sklearn.impute import SimpleImputer, KNNImputer
-
-# Initialize OpenAI client
-client = OpenAI(api_key=st.secrets["OPENAI_API_KEY"])
-
-def get_ai_suggestions(df):
-    """Get AI suggestions for data cleaning"""
-    sample_data = df.head().to_string()
-    prompt = f"""Analyze this dataset sample and suggest cleaning steps:
-    {sample_data}
-    
-    Provide:
-    1. Data quality issues found
-    2. Recommended cleaning operations
-    3. Suggested imputation methods for missing values"""
-    
-    response = client.chat.completions.create(
-        model="gpt-4",
-        messages=[{"role": "user", "content": prompt}],
-        temperature=0.7
-    )
-    return response.choices[0].message.content
-
-def handle_missing_values(df, strategy='mean'):
-    """Handle missing values based on selected strategy"""
-    if strategy == 'mean':
-        imputer = SimpleImputer(strategy='mean')
-    elif strategy == 'median':
-        imputer = SimpleImputer(strategy='median')
-    elif strategy == 'knn':
-        imputer = KNNImputer(n_neighbors=5)
-    else:  # constant
-        imputer = SimpleImputer(strategy='constant', fill_value=0)
-    
-    numeric_cols = df.select_dtypes(include=np.number).columns
-    df[numeric_cols] = imputer.fit_transform(df[numeric_cols])
-    return df
-
-def main():
-    st.title("Ultimate Data Cleaner with AI Assistance")
-    
-    # File upload
-    uploaded_file = st.file_uploader(
-        "Upload your dataset", 
-        type=['csv', 'xlsx', 'parquet', 'json', 'feather']
-    )
-    
-    if uploaded_file:
-        try:
-            # Read file based on extension
-            if uploaded_file.name.endswith('.csv'):
-                df = pd.read_csv(uploaded_file)
-            elif uploaded_file.name.endswith('.xlsx'):
-                df = pd.read_excel(uploaded_file)
-            elif uploaded_file.name.endswith('.parquet'):
-                df = pd.read_parquet(uploaded_file)
-            elif uploaded_file.name.endswith('.json'):
-                df = pd.read_json(uploaded_file)
-            elif uploaded_file.name.endswith('.feather'):
-                df = pd.read_feather(uploaded_file)
-                
-            st.success("File successfully loaded!")
-            
-            # Data preview
-            st.subheader("Data Preview")
-            st.dataframe(df.head())
-            
-            # AI suggestions
-            if st.button("Get AI Cleaning Suggestions"):
-                with st.spinner("Analyzing data with AI..."):
-                    suggestions = get_ai_suggestions(df)
-                    st.subheader("AI Suggestions")
-                    st.markdown(suggestions)
-            
-            # Missing value handling
-            st.subheader("Missing Value Handling")
-            strategy = st.selectbox(
-                "Select imputation strategy",
-                ['mean', 'median', 'knn', 'constant']
-            )
-            
-            if st.button("Preview Changes"):
-                cleaned_df = handle_missing_values(df.copy(), strategy)
-                st.subheader("Preview of Cleaned Data")
-                st.dataframe(cleaned_df.head())
-                
-                if st.button("Apply Changes"):
-                    df = cleaned_df
-                    st.success("Changes applied to dataset!")
-                    
-        except Exception as e:
-            st.error(f"Error processing file: {str(e)}")
->>>>>>> 5fc56d6a
-
-if __name__ == "__main__":
-    main()+    # Here you would add your actual API integration
+    # Example:
+    # response = your_api_call(api_key, ...)
+    # st.write(response)
+else:
+    st.error("""
+        API key not found. Please configure:
+        1. For local development: Create .env file with CLINE_API_KEY
+        2. For production: Add to Streamlit secrets.toml
+    """)